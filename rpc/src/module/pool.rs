--- conflicted
+++ resolved
@@ -4,18 +4,8 @@
 use ckb_network::PeerIndex;
 use ckb_shared::shared::Shared;
 use ckb_sync::SyncSharedState;
-<<<<<<< HEAD
-use ckb_tx_pool::{error::SubmitTxError, fee_rate::FeeRate};
+use ckb_tx_pool::{error::SubmitTxError, FeeRate};
 use ckb_types::{core, packed, prelude::*, H256};
-=======
-use ckb_tx_pool::{error::SubmitTxError, FeeRate};
-use ckb_types::{
-    core::{self},
-    packed,
-    prelude::*,
-    H256,
-};
->>>>>>> 0eb3039a
 use jsonrpc_core::{Error, Result};
 use jsonrpc_derive::rpc;
 use std::sync::Arc;
