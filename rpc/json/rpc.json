[
  {
    "description": "Returns the number of blocks in the longest blockchain.",
    "module": "chain",
    "method": "get_tip_block_number",
    "params": [],
    "result": "1024"
  },
  {
    "description": "Returns the information about the tip header of the longest.",
    "module": "chain",
    "method": "get_tip_header",
    "params": [],
    "result": {
      "difficulty": "0x3e8",
      "epoch": "1",
      "hash": "0xa8edcc07bda685c7d26fbcb9ea50791927941f908ea0d1a186ce77d36108bbbc",
      "number": "1024",
      "parent_hash": "0xcb518eb7389b7ee64215fe7ab6904898c4c72819cb8fc45e243d726076fc3c0a",
      "proposals_hash": "0x0000000000000000000000000000000000000000000000000000000000000000",
      "seal": {
        "nonce": "0",
        "proof": "0x"
      },
      "timestamp": "1557311767",
      "transactions_root": "0x1a98116f150c6f795bc02ebf65fd43ba6b3363c5ea9d2457791bcbc4baaae90b",
      "uncles_count": "0",
      "uncles_hash": "0x0000000000000000000000000000000000000000000000000000000000000000",
      "version": "0",
      "witnesses_root": "0x0000000000000000000000000000000000000000000000000000000000000000"
    }
  },
  {
    "description": "Returns the information about the current epoch.",
    "module": "chain",
    "method": "get_current_epoch",
    "params": [],
    "result": {
      "block_reward": "173611111111",
      "difficulty": "0x3e8",
      "last_block_hash_in_previous_epoch": "0x83f5a78004f6c0d79400fece7fe2a0c15ebb73b25331df08d5ecddefac0e08b3",
      "length": "2880",
      "number": "1",
      "remainder_reward": "320",
      "start_number": "1000"
    }
  },
  {
    "description": "Return the information corresponding the given epoch number.",
    "module": "chain",
    "method": "get_epoch_by_number",
    "params": [
      "0"
    ],
    "result": {
      "block_reward": "500000000000",
      "difficulty": "0x3e8",
      "last_block_hash_in_previous_epoch": "0x0000000000000000000000000000000000000000000000000000000000000000",
      "length": "1000",
      "number": "0",
      "remainder_reward": "0",
      "start_number": "0"
    },
    "types": [
      {
        "epoch_number": "Epoch number"
      }
    ]
  },
  {
    "description": "Returns the hash of a block in the best-block-chain by block number; block of No.0 is the genesis block.",
    "module": "chain",
    "method": "get_block_hash",
    "params": [
      "2"
    ],
    "result": "0xbd63393483cb066d2fb9f779b20b904020bb599b03fab6e4571990828510d829",
    "types": [
      {
        "block_number": "Number of a block"
      }
    ]
  },
  {
    "description": "Returns the information about a block by hash.",
    "module": "chain",
    "method": "get_block",
    "params": [
      "0xbd63393483cb066d2fb9f779b20b904020bb599b03fab6e4571990828510d829"
    ],
    "result": {
      "header": {
        "difficulty": "0x3e8",
        "epoch": "0",
        "hash": "0xbd63393483cb066d2fb9f779b20b904020bb599b03fab6e4571990828510d829",
        "number": "2",
        "parent_hash": "0xbd71290db6b9ebff5f72e62093ee9e228bd5c29d3bc7d3b607e9a764e561a563",
        "proposals_hash": "0x0000000000000000000000000000000000000000000000000000000000000000",
        "seal": {
          "nonce": "0",
          "proof": "0x"
        },
        "timestamp": "1557310745",
        "transactions_root": "0x530204fd06dbe0c831bf1043a6ec758bb4b0db7eca6445793194ffb84ad29400",
        "uncles_count": "0",
        "uncles_hash": "0x0000000000000000000000000000000000000000000000000000000000000000",
        "version": "0",
        "witnesses_root": "0x0000000000000000000000000000000000000000000000000000000000000000"
      },
      "proposals": [],
      "transactions": [
        {
          "deps": [],
          "hash": "0x530204fd06dbe0c831bf1043a6ec758bb4b0db7eca6445793194ffb84ad29400",
          "inputs": [
            {
              "args": [
                "0x0200000000000000"
              ],
              "previous_output": {
                "block_hash": null,
                "cell": null
              },
              "since": "0"
            }
          ],
          "outputs": [
            {
              "capacity": "50000000000000",
              "data": "0x",
              "lock": {
                "args": [],
                "code_hash": "0x28e83a1277d48add8e72fadaa9248559e1b632bab2bd60b27955ebc4c03800a5"
              },
              "type": null
            }
          ],
          "version": "0",
          "witnesses": []
        }
      ],
      "uncles": []
    },
    "types": [
      {
        "hash": "Hash of a block"
      }
    ]
  },
  {
    "description": "Returns the information about cells collection by the hash of lock script.",
    "method": "get_cells_by_lock_hash",
    "module": "chain",
    "params": [
      "0x9a9a6bdbc38d4905eace1822f85237e3a1e238bb3f277aa7b7c8903441123510",
      "2",
      "5"
    ],
    "result": [
      {
        "capacity": "50000000000000",
        "lock": {
          "args": [],
          "code_hash": "0x28e83a1277d48add8e72fadaa9248559e1b632bab2bd60b27955ebc4c03800a5"
        },
        "out_point": {
          "block_hash": "0xbd63393483cb066d2fb9f779b20b904020bb599b03fab6e4571990828510d829",
          "cell": {
            "index": "0",
            "tx_hash": "0x530204fd06dbe0c831bf1043a6ec758bb4b0db7eca6445793194ffb84ad29400"
          }
        }
      },
      {
        "capacity": "50000000000000",
        "lock": {
          "args": [],
          "code_hash": "0x28e83a1277d48add8e72fadaa9248559e1b632bab2bd60b27955ebc4c03800a5"
        },
        "out_point": {
          "block_hash": "0x7ff4ff104794ca4146059d78b89acb4e16ad3959fadde361730f7a835004be45",
          "cell": {
            "index": "0",
            "tx_hash": "0x5af3009f5e2be240ce95a2faedab1b144821a24703c026ab8f25328ac596f550"
          }
        }
      },
      {
        "capacity": "50000000000000",
        "lock": {
          "args": [],
          "code_hash": "0x28e83a1277d48add8e72fadaa9248559e1b632bab2bd60b27955ebc4c03800a5"
        },
        "out_point": {
          "block_hash": "0x79ef2d2666ad3c5a94e0b069b412cbf8049301338e09e8c193f80d9fec084cf8",
          "cell": {
            "index": "0",
            "tx_hash": "0x53d13bbfee6b4a64763b7231b00e18c7db5379b58d74f9b0677be1394ea1ef85"
          }
        }
      },
      {
        "capacity": "50000000000000",
        "lock": {
          "args": [],
          "code_hash": "0x28e83a1277d48add8e72fadaa9248559e1b632bab2bd60b27955ebc4c03800a5"
        },
        "out_point": {
          "block_hash": "0x05786d4ac8858d5065a2f2ac41c87a85f59516bdb8779e81e1636151bdc89027",
          "cell": {
            "index": "0",
            "tx_hash": "0x00e47be2eeac34a22c4d7573bf2a65e531a5b78427ef5808c1b4971cf73418ac"
          }
        }
      }
    ],
    "types": [
      {
        "lock_hash": "Cell lock script hash"
      },
      {
        "from": "Start block number"
      },
      {
        "to": "End block number"
      }
    ]
  },
  {
    "description": "Returns the information about a cell by out_point. If <block_hash> is not specific, returns the cell if it is live. If <block_hash> is specified, return the live cell only if the corresponding block contain this cell",
    "method": "get_live_cell",
    "module": "chain",
    "params": [
      {
        "block_hash": null,
        "cell": {
          "index": "0",
          "tx_hash": "0x00e47be2eeac34a22c4d7573bf2a65e531a5b78427ef5808c1b4971cf73418ac"
        }
      }
    ],
    "result": {
      "cell": {
        "capacity": "50000000000000",
        "data": "0x",
        "lock": {
          "args": [],
          "code_hash": "0x28e83a1277d48add8e72fadaa9248559e1b632bab2bd60b27955ebc4c03800a5"
        },
        "type": null
      },
      "status": "live"
    },
    "types": [
      {
        "out_point": "OutPoint object {{\"tx_hash\": <tx_hash>, \"index\": <index>}, \"block_hash\": <block_hash>}."
      }
    ]
  },
  {
    "description": "Returns the local node information.",
    "method": "local_node_info",
    "module": "net",
    "params": [],
    "result": {
      "addresses": [
        {
          "address": "/ip4/192.168.0.2/tcp/8112/p2p/QmTRHCdrRtgUzYLNCin69zEvPvLYdxUZLLfLYyHVY3DZAS",
          "score": "255"
        },
        {
          "address": "/ip4/0.0.0.0/tcp/8112/p2p/QmTRHCdrRtgUzYLNCin69zEvPvLYdxUZLLfLYyHVY3DZAS",
          "score": "1"
        }
      ],
      "is_outbound": null,
      "node_id": "QmTRHCdrRtgUzYLNCin69zEvPvLYdxUZLLfLYyHVY3DZAS",
      "version": "0.9.0"
    },
    "skip": true
  },
  {
    "description": "Returns the connected peers information.",
    "method": "get_peers",
    "module": "net",
    "params": [],
    "result": [
      {
        "addresses": [
          {
            "address": "/ip4/192.168.0.3/tcp/8115",
            "score": "1"
          }
        ],
        "is_outbound": true,
        "node_id": "QmaaaLB4uPyDpZwTQGhV63zuYrKm4reyN2tF1j2ain4oE7",
        "version": "unknown"
      },
      {
        "addresses": [
          {
            "address": "/ip4/192.168.0.4/tcp/8113",
            "score": "255"
          }
        ],
        "is_outbound": false,
        "node_id": "QmRuGcpVC3vE7aEoB6fhUdq9uzdHbyweCnn1sDBSjfmcbM",
        "version": "unknown"
      },
      {
        "addresses": [],
        "node_id": "QmUddxwRqgTmT6tFujXbYPMLGLAE2Tciyv6uHGfdYFyDVa",
        "version": "unknown"
      }
    ],
    "skip": true
  },
  {
    "description": "Return state info of blockchain",
    "method": "get_blockchain_info",
    "module": "stats",
    "params": [],
    "result": {
      "chain": "main",
      "difficulty": "0x3e8",
      "epoch": "1",
      "is_initial_block_download": true,
      "median_time": "1557311762",
      "warnings": ""
    }
  },
  {
    "description": "Return state info of peers",
    "method": "get_peers_state",
    "module": "stats",
    "params": [],
    "result": [
      {
        "blocks_in_flight": "86",
        "last_updated": "1557289448237",
        "peer": "1"
      }
    ],
    "skip": true
  },
  {
<<<<<<< HEAD
    "description": "Dry run transaction and return the execution cycles. \n\nThis method will not check the transaction validaty, but only run the lock script \nand type script and then return the execution cycles.",
=======
    "description": "Dry run transaction and return the execution cycles. \n\nThis method will not check the transaction validity, but only run the lock script \nand type script and then return the execution cycles.\nUsed to debug transaction scripts and query how many cycles the scripts consume",
>>>>>>> 03dac779
    "method": "dry_run_transaction",
    "module": "experiment",
    "params": [
      {
        "deps": [
          {
            "cell": {
              "tx_hash": "0xde3f97f9bad32043a4c631d6cf2529f69e82575193208029e0f4bd77df83e4bc",
              "index": "0"
            }
          }
        ],
        "inputs": [
          {
            "args": [],
            "previous_output": {
              "block_hash": "0xa8edcc07bda685c7d26fbcb9ea50791927941f908ea0d1a186ce77d36108bbbc",
              "cell": {
                "index": "0",
                "tx_hash": "0x1a98116f150c6f795bc02ebf65fd43ba6b3363c5ea9d2457791bcbc4baaae90b"
              }
            },
            "since": "0"
          }
        ],
        "outputs": [
          {
            "capacity": "100000000000",
            "data": "0x",
            "lock": {
              "args": [],
              "code_hash": "0x28e83a1277d48add8e72fadaa9248559e1b632bab2bd60b27955ebc4c03800a5"
            },
            "type": null
          }
        ],
        "version": "0",
        "witnesses": []
      }
    ],
    "result": {
      "cycles": "2"
    }
  },
  {
    "description": "Return the transaction hash\n\n**Deprecated**: will be removed in a later version",
    "method": "_compute_transaction_hash",
    "module": "experiment",
    "params": [
      {
        "deps": [],
        "inputs": [
          {
            "args": [],
            "previous_output": {
              "block_hash": "0xa8edcc07bda685c7d26fbcb9ea50791927941f908ea0d1a186ce77d36108bbbc",
              "cell": {
                "index": "0",
                "tx_hash": "0x1a98116f150c6f795bc02ebf65fd43ba6b3363c5ea9d2457791bcbc4baaae90b"
              }
            },
            "since": "0"
          }
        ],
        "outputs": [
          {
            "capacity": "100000000000",
            "data": "0x",
            "lock": {
              "args": [],
              "code_hash": "0x28e83a1277d48add8e72fadaa9248559e1b632bab2bd60b27955ebc4c03800a5"
            },
            "type": null
          }
        ],
        "version": "0",
        "witnesses": []
      }
    ],
    "result": "0xdec1bb3a1590607796de1fbb8bdf38c4fc777dc96db0807a1d70e6b5b0f0130e",
    "types": [
      {
        "transaction": "The transaction object"
      },
      {
        "version": "Transaction version"
      },
      {
        "deps": "Dependent cells"
      },
      {
        "inputs": "Transaction inputs"
      },
      {
        "outputs": "Transaction outputs"
      },
      {
        "witnesses": "Witnesses"
      }
    ]
  },
  {
    "description": "Send new transaction into transaction pool\n\nIf <block_hash> of <previsous_output> is not specified, loads the corresponding input cell. If <block_hash> is specified, load the corresponding input cell only if the corresponding block exist and contain this cell as output.",
    "method": "send_transaction",
    "module": "pool",
    "params": [
      {
        "deps": [
          {
            "cell": {
              "tx_hash": "0xde3f97f9bad32043a4c631d6cf2529f69e82575193208029e0f4bd77df83e4bc",
              "index": "0"
            }
          }
        ],
        "inputs": [
          {
            "args": [],
            "previous_output": {
              "block_hash": "0xa8edcc07bda685c7d26fbcb9ea50791927941f908ea0d1a186ce77d36108bbbc",
              "cell": {
                "index": "0",
                "tx_hash": "0x1a98116f150c6f795bc02ebf65fd43ba6b3363c5ea9d2457791bcbc4baaae90b"
              }
            },
            "since": "0"
          }
        ],
        "outputs": [
          {
            "capacity": "100000000000",
            "data": "0x",
            "lock": {
              "args": [],
              "code_hash": "0x28e83a1277d48add8e72fadaa9248559e1b632bab2bd60b27955ebc4c03800a5"
            },
            "type": null
          }
        ],
        "version": "0",
        "witnesses": []
      }
    ],
    "result": "0x8185ef3bf021f7db49c01dd8677e9b7bb305b078f181b49a412c550a68da4874",
    "types": [
      {
        "transaction": "The transaction object"
      },
      {
        "version": "Transaction version"
      },
      {
        "deps": "Dependent cells"
      },
      {
        "inputs": "Transaction inputs"
      },
      {
        "outputs": "Transaction outputs"
      },
      {
        "witnesses": "Witnesses"
      }
    ]
  },
  {
    "description": "Returns the information about a transaction requested by transaction hash.",
    "method": "get_transaction",
    "module": "chain",
    "params": [
      "0x8185ef3bf021f7db49c01dd8677e9b7bb305b078f181b49a412c550a68da4874"
    ],
    "result": {
      "transaction": {
        "deps": [
          {
            "block_hash": null,
            "cell": {
              "tx_hash": "0xde3f97f9bad32043a4c631d6cf2529f69e82575193208029e0f4bd77df83e4bc",
              "index": "0"
            }
          }
        ],
        "hash": "0x8185ef3bf021f7db49c01dd8677e9b7bb305b078f181b49a412c550a68da4874",
        "inputs": [
          {
            "args": [],
            "previous_output": {
              "block_hash": "0xa8edcc07bda685c7d26fbcb9ea50791927941f908ea0d1a186ce77d36108bbbc",
              "cell": {
                "index": "0",
                "tx_hash": "0x1a98116f150c6f795bc02ebf65fd43ba6b3363c5ea9d2457791bcbc4baaae90b"
              }
            },
            "since": "0"
          }
        ],
        "outputs": [
          {
            "capacity": "100000000000",
            "data": "0x",
            "lock": {
              "args": [],
              "code_hash": "0x28e83a1277d48add8e72fadaa9248559e1b632bab2bd60b27955ebc4c03800a5"
            },
            "type": null
          }
        ],
        "version": "0",
        "witnesses": []
      },
      "tx_status": {
        "block_hash": null,
        "status": "pending"
      }
    },
    "types": [
      {
        "hash": "Hash of a transaction"
      }
    ]
  },
  {
    "description": "Return the transaction pool information",
    "method": "tx_pool_info",
    "module": "pool",
    "params": [],
    "result": {
      "last_txs_updated_at": "0",
      "orphan": "0",
      "pending": "1",
      "proposed": "0"
    }
  },
  {
    "description": "Get block by number",
    "method": "get_block_by_number",
    "module": "chain",
    "types": [
        {"block_number": "Number of a block"}
    ],
    "params": [
      "1024"
    ],
    "result": {
      "header": {
        "difficulty": "0x3e8",
        "epoch": "1",
        "hash": "0xa8edcc07bda685c7d26fbcb9ea50791927941f908ea0d1a186ce77d36108bbbc",
        "number": "1024",
        "parent_hash": "0xcb518eb7389b7ee64215fe7ab6904898c4c72819cb8fc45e243d726076fc3c0a",
        "proposals_hash": "0x0000000000000000000000000000000000000000000000000000000000000000",
        "seal": {
          "nonce": "0",
          "proof": "0x"
        },
        "timestamp": "1557311767",
        "transactions_root": "0x1a98116f150c6f795bc02ebf65fd43ba6b3363c5ea9d2457791bcbc4baaae90b",
        "uncles_count": "0",
        "uncles_hash": "0x0000000000000000000000000000000000000000000000000000000000000000",
        "version": "0",
        "witnesses_root": "0x0000000000000000000000000000000000000000000000000000000000000000"
      },
      "proposals": [],
      "transactions": [
        {
          "deps": [],
          "hash": "0x1a98116f150c6f795bc02ebf65fd43ba6b3363c5ea9d2457791bcbc4baaae90b",
          "inputs": [
            {
              "args": [
                "0x0004000000000000"
              ],
              "previous_output": {
                "block_hash": null,
                "cell": null
              },
              "since": "0"
            }
          ],
          "outputs": [
            {
              "capacity": "50000000000000",
              "data": "0x",
              "lock": {
                "args": [],
                "code_hash": "0x28e83a1277d48add8e72fadaa9248559e1b632bab2bd60b27955ebc4c03800a5"
              },
              "type": null
            }
          ],
          "version": "0",
          "witnesses": []
        }
      ],
      "uncles": []
    }
  },
  {
      "method": "_compute_code_hash",
      "module": "experiment",
      "description": "Returns code hash of given hex encoded data\n\n**Deprecated**: will be removed in a later version",
      "types": [
          {"data": "Hex encoded data"}
      ],
      "params": ["0x123456"],
      "result": "0x7dacea2e6ae8131b7f187570135ebb1b217a69458b3eae350104942c06939783"
  },
  {
      "method": "_compute_script_hash",
      "module": "experiment",
      "description": "Returns script hash of given transaction script\n\n**Deprecated**: will be removed in a later version",
      "types": [
          {"args": "Hex encoded arguments passed to reference cell"},
          {"code_hash": "Code hash of referenced cell"}
      ],
      "params": [{
        "args": [
            "0x123450",
            "0x678900"
        ],
        "code_hash": "0xb35557e7e9854206f7bc13e3c3a7fa4cf8892c84a09237fb0aab40aab3771eee"
      }],
      "result": "0x7c72a3b5705bf5a4e7364fc358e2972f4eb376cf7937bf7ffd319f50f07e27a2"
  }
]<|MERGE_RESOLUTION|>--- conflicted
+++ resolved
@@ -344,11 +344,7 @@
     "skip": true
   },
   {
-<<<<<<< HEAD
-    "description": "Dry run transaction and return the execution cycles. \n\nThis method will not check the transaction validaty, but only run the lock script \nand type script and then return the execution cycles.",
-=======
-    "description": "Dry run transaction and return the execution cycles. \n\nThis method will not check the transaction validity, but only run the lock script \nand type script and then return the execution cycles.\nUsed to debug transaction scripts and query how many cycles the scripts consume",
->>>>>>> 03dac779
+    "description": "Dry run transaction and return the execution cycles.\n\nThis method will not check the transaction validity, but only run the lock script\nand type script and then return the execution cycles.\nUsed to debug transaction scripts and query how many cycles the scripts consume",
     "method": "dry_run_transaction",
     "module": "experiment",
     "params": [
