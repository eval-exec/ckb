[package]
name = "ckb-chain-spec"
<<<<<<< HEAD
version = "0.40.0"
=======
version = "0.41.0"
>>>>>>> d3a609a8
license = "MIT"
authors = ["Nervos Core Dev <dev@nervos.org>"]
edition = "2018"
description = "The CKB block chain specification"
homepage = "https://github.com/nervosnetwork/ckb"
repository = "https://github.com/nervosnetwork/ckb"

[dependencies]
serde = { version = "1.0", features = ["derive"] }
toml = "0.5"
<<<<<<< HEAD
ckb-types = { path = "../util/types", version = "= 0.40.0" }
ckb-pow = { path = "../pow", version = "= 0.40.0" }
ckb-resource = { path = "../resource", version = "= 0.40.0" }
ckb-jsonrpc-types = { path = "../util/jsonrpc-types", version = "= 0.40.0" }
ckb-dao-utils = { path = "../util/dao/utils", version = "= 0.40.0" }
ckb-rational = { path = "../util/rational", version = "= 0.40.0" }
ckb-crypto = { path = "../util/crypto", version = "= 0.40.0"}
ckb-hash = { path = "../util/hash", version = "= 0.40.0"}
ckb-error = { path = "../error", version = "= 0.40.0" }
=======
ckb-types = { path = "../util/types", version = "= 0.41.0" }
ckb-pow = { path = "../pow", version = "= 0.41.0" }
ckb-resource = { path = "../resource", version = "= 0.41.0" }
ckb-jsonrpc-types = { path = "../util/jsonrpc-types", version = "= 0.41.0" }
ckb-dao-utils = { path = "../util/dao/utils", version = "= 0.41.0" }
ckb-rational = { path = "../util/rational", version = "= 0.41.0" }
ckb-crypto = { path = "../util/crypto", version = "= 0.41.0"}
ckb-hash = { path = "../util/hash", version = "= 0.41.0"}
ckb-error = { path = "../error", version = "= 0.41.0" }
ckb-traits = { path = "../traits", version = "= 0.41.0" }
>>>>>>> d3a609a8
<|MERGE_RESOLUTION|>--- conflicted
+++ resolved
@@ -1,10 +1,6 @@
 [package]
 name = "ckb-chain-spec"
-<<<<<<< HEAD
-version = "0.40.0"
-=======
 version = "0.41.0"
->>>>>>> d3a609a8
 license = "MIT"
 authors = ["Nervos Core Dev <dev@nervos.org>"]
 edition = "2018"
@@ -15,17 +11,6 @@
 [dependencies]
 serde = { version = "1.0", features = ["derive"] }
 toml = "0.5"
-<<<<<<< HEAD
-ckb-types = { path = "../util/types", version = "= 0.40.0" }
-ckb-pow = { path = "../pow", version = "= 0.40.0" }
-ckb-resource = { path = "../resource", version = "= 0.40.0" }
-ckb-jsonrpc-types = { path = "../util/jsonrpc-types", version = "= 0.40.0" }
-ckb-dao-utils = { path = "../util/dao/utils", version = "= 0.40.0" }
-ckb-rational = { path = "../util/rational", version = "= 0.40.0" }
-ckb-crypto = { path = "../util/crypto", version = "= 0.40.0"}
-ckb-hash = { path = "../util/hash", version = "= 0.40.0"}
-ckb-error = { path = "../error", version = "= 0.40.0" }
-=======
 ckb-types = { path = "../util/types", version = "= 0.41.0" }
 ckb-pow = { path = "../pow", version = "= 0.41.0" }
 ckb-resource = { path = "../resource", version = "= 0.41.0" }
@@ -35,5 +20,4 @@
 ckb-crypto = { path = "../util/crypto", version = "= 0.41.0"}
 ckb-hash = { path = "../util/hash", version = "= 0.41.0"}
 ckb-error = { path = "../error", version = "= 0.41.0" }
-ckb-traits = { path = "../traits", version = "= 0.41.0" }
->>>>>>> d3a609a8
+ckb-traits = { path = "../traits", version = "= 0.41.0" }