[package]
name = "ckb-script"
<<<<<<< HEAD
version = "0.14.0-pre"
=======
version = "0.13.0"
>>>>>>> 6cd3eb42
license = "MIT"
authors = ["Nervos Core Dev <dev@nervos.org>"]
edition = "2018"

[dependencies]
numext-fixed-hash = { version = "0.1", features = ["support_rand", "support_heapsize", "support_serde"] }
byteorder = "1.3.1"
crypto = {path = "../util/crypto"}
ckb-core = { path = "../core" }
ckb-store = { path = "../store" }
hash = {path = "../util/hash"}
ckb-vm = { git = "https://github.com/nervosnetwork/ckb-vm", rev = "85e38f0", features = ["asm"] }
faster-hex = "0.3"
fnv = "1.0.3"
flatbuffers = "0.6.0"
ckb-logger = { path = "../util/logger" }
ckb-protocol = { path = "../protocol" }
serde = "1.0"
serde_derive = "1.0"
dao = { path = "../util/dao" }
ckb-resource = { path = "../resource" }

[dev-dependencies]
proptest = "0.9"
ckb-db = { path = "../db" }
test-chain-utils = { path = "../util/test-chain-utils" }
tiny-keccak = "1.4"<|MERGE_RESOLUTION|>--- conflicted
+++ resolved
@@ -1,10 +1,6 @@
 [package]
 name = "ckb-script"
-<<<<<<< HEAD
 version = "0.14.0-pre"
-=======
-version = "0.13.0"
->>>>>>> 6cd3eb42
 license = "MIT"
 authors = ["Nervos Core Dev <dev@nervos.org>"]
 edition = "2018"
