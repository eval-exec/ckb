[package]
name = "ckb-types"
<<<<<<< HEAD
version = "0.40.0"
=======
version = "0.41.0"
>>>>>>> d3a609a8
authors = ["Nervos Core Dev <dev@nervos.org>"]
edition = "2018"
license = "MIT"
description = "Provides the essential types for CKB."
homepage = "https://github.com/nervosnetwork/ckb"
repository = "https://github.com/nervosnetwork/ckb"

[dependencies]
molecule = "=0.6.0"
<<<<<<< HEAD
ckb-fixed-hash = { path = "../fixed-hash", version = "= 0.40.0" }
numext-fixed-uint = { version = "0.1", features = ["support_rand", "support_heapsize", "support_serde"] }
bytes = { version="0.5.4", features = ["serde"] }
merkle-cbt = "0.3"
ckb-occupied-capacity = { path = "../occupied-capacity", version = "= 0.40.0" }
ckb-hash = { path = "../hash", version = "= 0.40.0" }
ckb-channel = { path = "../channel", version = "= 0.40.0" }
bit-vec = "0.5.1"
ckb-error = { path = "../../error", version = "= 0.40.0" }
ckb-rational = { path = "../rational", version = "= 0.40.0" }
=======
ckb-fixed-hash = { path = "../fixed-hash", version = "= 0.41.0" }
numext-fixed-uint = { version = "0.1", features = ["support_rand", "support_heapsize", "support_serde"] }
bytes = { version="0.5.4", features = ["serde"] }
merkle-cbt = "0.3"
ckb-occupied-capacity = { path = "../occupied-capacity", version = "= 0.41.0" }
ckb-hash = { path = "../hash", version = "= 0.41.0" }
ckb-channel = { path = "../channel", version = "= 0.41.0" }
bit-vec = "0.5.1"
ckb-error = { path = "../../error", version = "= 0.41.0" }
ckb-rational = { path = "../rational", version = "= 0.41.0" }
>>>>>>> d3a609a8
once_cell = "1.3.1"

[dev-dependencies]
proptest = "0.9"<|MERGE_RESOLUTION|>--- conflicted
+++ resolved
@@ -1,10 +1,6 @@
 [package]
 name = "ckb-types"
-<<<<<<< HEAD
-version = "0.40.0"
-=======
 version = "0.41.0"
->>>>>>> d3a609a8
 authors = ["Nervos Core Dev <dev@nervos.org>"]
 edition = "2018"
 license = "MIT"
@@ -14,18 +10,6 @@
 
 [dependencies]
 molecule = "=0.6.0"
-<<<<<<< HEAD
-ckb-fixed-hash = { path = "../fixed-hash", version = "= 0.40.0" }
-numext-fixed-uint = { version = "0.1", features = ["support_rand", "support_heapsize", "support_serde"] }
-bytes = { version="0.5.4", features = ["serde"] }
-merkle-cbt = "0.3"
-ckb-occupied-capacity = { path = "../occupied-capacity", version = "= 0.40.0" }
-ckb-hash = { path = "../hash", version = "= 0.40.0" }
-ckb-channel = { path = "../channel", version = "= 0.40.0" }
-bit-vec = "0.5.1"
-ckb-error = { path = "../../error", version = "= 0.40.0" }
-ckb-rational = { path = "../rational", version = "= 0.40.0" }
-=======
 ckb-fixed-hash = { path = "../fixed-hash", version = "= 0.41.0" }
 numext-fixed-uint = { version = "0.1", features = ["support_rand", "support_heapsize", "support_serde"] }
 bytes = { version="0.5.4", features = ["serde"] }
@@ -36,7 +20,6 @@
 bit-vec = "0.5.1"
 ckb-error = { path = "../../error", version = "= 0.41.0" }
 ckb-rational = { path = "../rational", version = "= 0.41.0" }
->>>>>>> d3a609a8
 once_cell = "1.3.1"
 
 [dev-dependencies]
