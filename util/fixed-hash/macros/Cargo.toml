--- conflicted
+++ resolved
@@ -1,10 +1,6 @@
 [package]
 name = "ckb-fixed-hash-macros"
-<<<<<<< HEAD
-version = "0.40.0"
-=======
 version = "0.41.0"
->>>>>>> d3a609a8
 license = "MIT"
 authors = ["Nervos <dev@nervos.org>"]
 edition = "2018"
@@ -16,11 +12,7 @@
 proc-macro = true
 
 [dependencies]
-<<<<<<< HEAD
-ckb-fixed-hash-core = { path = "../core", version = "= 0.40.0" }
-=======
 ckb-fixed-hash-core = { path = "../core", version = "= 0.41.0" }
->>>>>>> d3a609a8
 quote = "1.0"
 syn = "1.0"
 proc-macro2 = "1.0"