--- conflicted
+++ resolved
@@ -1,10 +1,6 @@
 [package]
 name = "ckb-snapshot"
-<<<<<<< HEAD
-version = "0.112.1"
-=======
 version = "0.113.0"
->>>>>>> 82871a31
 license = "MIT"
 authors = ["Nervos Core Dev <dev@nervos.org>"]
 edition = "2021"
@@ -15,17 +11,6 @@
 # See more keys and their definitions at https://doc.rust-lang.org/cargo/reference/manifest.html
 
 [dependencies]
-<<<<<<< HEAD
-ckb-types = { path = "../types", version = "= 0.112.1" }
-ckb-chain-spec = { path = "../../spec", version = "= 0.112.1" }
-ckb-store = { path = "../../store", version = "= 0.112.1" }
-ckb-db = { path = "../../db", version = "= 0.112.1" }
-ckb-traits = { path = "../../traits", version = "= 0.112.1" }
-ckb-proposal-table = { path = "../proposal-table", version = "= 0.112.1" }
-arc-swap = "1.3"
-ckb-db-schema = { path = "../../db-schema", version = "= 0.112.1" }
-ckb-freezer = { path = "../../freezer", version = "= 0.112.1" }
-=======
 ckb-types = { path = "../types", version = "= 0.113.0" }
 ckb-chain-spec = { path = "../../spec", version = "= 0.113.0" }
 ckb-store = { path = "../../store", version = "= 0.113.0" }
@@ -35,7 +20,6 @@
 arc-swap = "1.3"
 ckb-db-schema = { path = "../../db-schema", version = "= 0.113.0" }
 ckb-freezer = { path = "../../freezer", version = "= 0.113.0" }
->>>>>>> 82871a31
 ckb-merkle-mountain-range = "0.5.2"
 
 [features]
