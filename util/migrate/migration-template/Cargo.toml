--- conflicted
+++ resolved
@@ -1,10 +1,6 @@
 [package]
 name = "ckb-migration-template"
-<<<<<<< HEAD
-version = "0.113.1"
-=======
 version = "0.114.0"
->>>>>>> 0c8711e8
 license = "MIT"
 authors = ["Nervos <dev@nervos.org>"]
 edition = "2021"
