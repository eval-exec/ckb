[package]
name = "ckb-async-runtime"
<<<<<<< HEAD
version = "0.112.1"
=======
version = "0.113.0"
>>>>>>> 82871a31
license = "MIT"
authors = ["Nervos Core Dev <dev@nervos.org>"]
edition = "2021"
description = "CKB async runtime wrapper."
homepage = "https://github.com/nervosnetwork/ckb"
repository = "https://github.com/nervosnetwork/ckb"

[dependencies]
tokio = { version = "1", features = ["full"] }
<<<<<<< HEAD
ckb-logger = { path = "../logger", version = "= 0.112.1" }
ckb-spawn = {  path = "../spawn", version = "= 0.112.1" }
=======
ckb-logger = { path = "../logger", version = "= 0.113.0" }
ckb-spawn = {  path = "../spawn", version = "= 0.113.0" }
>>>>>>> 82871a31
<|MERGE_RESOLUTION|>--- conflicted
+++ resolved
@@ -1,10 +1,6 @@
 [package]
 name = "ckb-async-runtime"
-<<<<<<< HEAD
-version = "0.112.1"
-=======
 version = "0.113.0"
->>>>>>> 82871a31
 license = "MIT"
 authors = ["Nervos Core Dev <dev@nervos.org>"]
 edition = "2021"
@@ -14,10 +10,5 @@
 
 [dependencies]
 tokio = { version = "1", features = ["full"] }
-<<<<<<< HEAD
-ckb-logger = { path = "../logger", version = "= 0.112.1" }
-ckb-spawn = {  path = "../spawn", version = "= 0.112.1" }
-=======
 ckb-logger = { path = "../logger", version = "= 0.113.0" }
-ckb-spawn = {  path = "../spawn", version = "= 0.113.0" }
->>>>>>> 82871a31
+ckb-spawn = {  path = "../spawn", version = "= 0.113.0" }