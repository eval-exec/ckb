--- conflicted
+++ resolved
@@ -1,10 +1,6 @@
 [package]
 name = "ckb-util"
-<<<<<<< HEAD
-version = "0.112.1"
-=======
 version = "0.113.0"
->>>>>>> 82871a31
 license = "MIT"
 authors = ["Nervos Core Dev <dev@nervos.org>"]
 edition = "2021"
@@ -19,11 +15,7 @@
 once_cell = "1.8.0"
 
 [dev-dependencies]
-<<<<<<< HEAD
-ckb-fixed-hash = { path = "fixed-hash", version = "= 0.112.1" }
-=======
 ckb-fixed-hash = { path = "fixed-hash", version = "= 0.113.0" }
->>>>>>> 82871a31
 
 [features]
 deadlock_detection = ["parking_lot/deadlock_detection"]