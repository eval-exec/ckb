[package]
name = "ckb-occupied-capacity-core"
<<<<<<< HEAD
version = "0.112.1"
=======
version = "0.113.0"
>>>>>>> 82871a31
license = "MIT"
authors = ["Nervos Core Dev <dev@nervos.org>"]
edition = "2021"
description = "TODO(doc): @keroro520 crate description"
homepage = "https://github.com/nervosnetwork/ckb"
repository = "https://github.com/nervosnetwork/ckb"

[dependencies]
serde = { version = "1.0", features = ["derive"] }<|MERGE_RESOLUTION|>--- conflicted
+++ resolved
@@ -1,10 +1,6 @@
 [package]
 name = "ckb-occupied-capacity-core"
-<<<<<<< HEAD
-version = "0.112.1"
-=======
 version = "0.113.0"
->>>>>>> 82871a31
 license = "MIT"
 authors = ["Nervos Core Dev <dev@nervos.org>"]
 edition = "2021"
