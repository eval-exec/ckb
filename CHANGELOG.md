--- conflicted
+++ resolved
@@ -1,4 +1,3 @@
-<<<<<<< HEAD
 # [v0.33.0](https://github.com/nervosnetwork/ckb/compare/v0.33.0...v0.32.2) (2020-06-19)
 
 ### Bug Fixes
@@ -19,14 +18,11 @@
     To eliminate large dependences of `ckb-app-config`, this PR moved all config related structs to this crate and reversed dependencies of other crates
 
 * #2091: Logger filter parse crate name leniently (@yangby-cryptape)
-=======
+
 # [v0.32.2](https://github.com/nervosnetwork/ckb/compare/v0.32.1...v0.32.2) (2020-06-15)
-
-### Bug Fixes
 
 * [GHSA-pr39-8257-fxc2](https://github.com/nervosnetwork/ckb/security/advisories/GHSA-pr39-8257-fxc2): Avoid crash when parsing network address (@driftluo)
 * #2109: Fix deadlock caused by conflicting lock order (@BurtonQin)
->>>>>>> 205309b9
 
 # [v0.32.1](https://github.com/nervosnetwork/ckb/compare/v0.32.0...v0.32.1) (2020-05-29)
 
