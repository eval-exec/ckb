--- conflicted
+++ resolved
@@ -406,14 +406,8 @@
             .map(|(index, tx)| {
                 let wtx_hash = tx.transaction.witness_hash();
 
-<<<<<<< HEAD
-                if let Some(completed) = fetched_cache.get(&tx_hash) {
+                if let Some(completed) = fetched_cache.get(&wtx_hash) {
                     TimeRelativeTransactionVerifier::new(
-=======
-                if let Some(cache_entry) = fetched_cache.get(&wtx_hash) {
-                    match cache_entry {
-                        CacheEntry::Completed(completed) => TimeRelativeTransactionVerifier::new(
->>>>>>> 247befe1
                             Arc::clone(tx),
                             Arc::clone(&self.context.consensus),
                             self.context.store.as_data_loader(),
@@ -427,31 +421,7 @@
                             }
                             .into()
                         })
-<<<<<<< HEAD
-                        .map(|_| (tx_hash, *completed))
-=======
-                        .map(|_| (wtx_hash, *completed)),
-                        CacheEntry::Suspended(suspended) => ContextualTransactionVerifier::new(
-                            Arc::clone(tx),
-                            Arc::clone(&self.context.consensus),
-                            self.context.store.as_data_loader(),
-                            Arc::clone(&tx_env),
-                        )
-                        .complete(
-                            self.context.consensus.max_block_cycles(),
-                            skip_script_verify,
-                            &suspended.snap,
-                        )
-                        .map_err(|error| {
-                            BlockTransactionsError {
-                                index: index as u32,
-                                error,
-                            }
-                            .into()
-                        })
-                        .map(|completed| (wtx_hash, completed)),
-                    }
->>>>>>> 247befe1
+                        .map(|_| (wtx_hash, *completed))
                 } else {
                     ContextualTransactionVerifier::new(
                         Arc::clone(tx),
