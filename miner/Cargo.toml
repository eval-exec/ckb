[package]
name = "ckb-miner"
version = "0.117.0-rc3"
license = "MIT"
authors = ["Nervos Core Dev <dev@nervos.org>"]
edition = "2021"
description = "TODO(doc): @quake crate description"
homepage = "https://github.com/nervosnetwork/ckb"
repository = "https://github.com/nervosnetwork/ckb"

[dependencies]
<<<<<<< HEAD
ckb-logger = { path = "../util/logger", version = "= 0.117.0-rc3" }
ckb-app-config = { path = "../util/app-config", version = "= 0.117.0-rc3" }
ckb-types = { path = "../util/types", version = "= 0.117.0-rc3" }
ckb-channel = { path = "../util/channel", version = "= 0.117.0-rc3" }
ckb-hash = { path = "../util/hash", version = "= 0.117.0-rc3" }
ckb-pow = { path = "../pow", version = "= 0.117.0-rc3" }
rand = "0.7"
rand_distr = "0.3"
serde = { version = "1.0", features = ["derive"] }
serde_json = "1.0"
ckb-jsonrpc-types = { path = "../util/jsonrpc-types", version = "= 0.117.0-rc3" }
hyper = { version = "0.14", features = ["client", "http2", "http1", "server"]  }
=======
ckb-logger = { path = "../util/logger", version = "= 0.117.0-pre" }
ckb-app-config = { path = "../util/app-config", version = "= 0.117.0-pre" }
ckb-types = { path = "../util/types", version = "= 0.117.0-pre" }
ckb-channel = { path = "../util/channel", version = "= 0.117.0-pre" }
ckb-hash = { path = "../util/hash", version = "= 0.117.0-pre" }
ckb-pow = { path = "../pow", version = "= 0.117.0-pre" }
rand = "0.8"
rand_distr = "0.4"
serde = { version = "1.0", features = ["derive"] }
serde_json = "1.0"
ckb-jsonrpc-types = { path = "../util/jsonrpc-types", version = "= 0.117.0-pre" }
hyper = { version = "0.14", features = ["client", "http2", "http1", "server"] }
>>>>>>> 2c3cfb9f
hyper-tls = "0.5"
futures = "0.3"
lru = "0.7.1"
ckb-stop-handler = { path = "../util/stop-handler", version = "= 0.117.0-rc3" }
ckb-async-runtime = { path = "../util/runtime", version = "= 0.117.0-rc3" }
indicatif = "0.16"
console = ">=0.9.1, <1.0.0"
eaglesong = "0.1"
base64 = "0.21.0"
jsonrpc-core = "18.0"
tokio = { version = "1", features = ["sync"] }<|MERGE_RESOLUTION|>--- conflicted
+++ resolved
@@ -9,33 +9,18 @@
 repository = "https://github.com/nervosnetwork/ckb"
 
 [dependencies]
-<<<<<<< HEAD
 ckb-logger = { path = "../util/logger", version = "= 0.117.0-rc3" }
 ckb-app-config = { path = "../util/app-config", version = "= 0.117.0-rc3" }
 ckb-types = { path = "../util/types", version = "= 0.117.0-rc3" }
 ckb-channel = { path = "../util/channel", version = "= 0.117.0-rc3" }
 ckb-hash = { path = "../util/hash", version = "= 0.117.0-rc3" }
 ckb-pow = { path = "../pow", version = "= 0.117.0-rc3" }
-rand = "0.7"
-rand_distr = "0.3"
-serde = { version = "1.0", features = ["derive"] }
-serde_json = "1.0"
-ckb-jsonrpc-types = { path = "../util/jsonrpc-types", version = "= 0.117.0-rc3" }
-hyper = { version = "0.14", features = ["client", "http2", "http1", "server"]  }
-=======
-ckb-logger = { path = "../util/logger", version = "= 0.117.0-pre" }
-ckb-app-config = { path = "../util/app-config", version = "= 0.117.0-pre" }
-ckb-types = { path = "../util/types", version = "= 0.117.0-pre" }
-ckb-channel = { path = "../util/channel", version = "= 0.117.0-pre" }
-ckb-hash = { path = "../util/hash", version = "= 0.117.0-pre" }
-ckb-pow = { path = "../pow", version = "= 0.117.0-pre" }
 rand = "0.8"
 rand_distr = "0.4"
 serde = { version = "1.0", features = ["derive"] }
 serde_json = "1.0"
-ckb-jsonrpc-types = { path = "../util/jsonrpc-types", version = "= 0.117.0-pre" }
+ckb-jsonrpc-types = { path = "../util/jsonrpc-types", version = "= 0.117.0-rc3" }
 hyper = { version = "0.14", features = ["client", "http2", "http1", "server"] }
->>>>>>> 2c3cfb9f
 hyper-tls = "0.5"
 futures = "0.3"
 lru = "0.7.1"
