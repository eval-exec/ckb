[package]
name = "ckb-miner"
<<<<<<< HEAD
version = "0.40.0"
=======
version = "0.41.0"
>>>>>>> d3a609a8
license = "MIT"
authors = ["Nervos Core Dev <dev@nervos.org>"]
edition = "2018"
description = "TODO(doc): @quake crate description"
homepage = "https://github.com/nervosnetwork/ckb"
repository = "https://github.com/nervosnetwork/ckb"

[dependencies]
<<<<<<< HEAD
ckb-logger = { path = "../util/logger", version = "= 0.40.0" }
ckb-app-config = { path = "../util/app-config", version = "= 0.40.0" }
ckb-types = { path = "../util/types", version = "= 0.40.0" }
ckb-channel = { path = "../util/channel", version = "= 0.40.0" }
ckb-hash = { path = "../util/hash", version = "= 0.40.0" }
ckb-pow = { path = "../pow", version = "= 0.40.0" }
=======
ckb-logger = { path = "../util/logger", version = "= 0.41.0" }
ckb-app-config = { path = "../util/app-config", version = "= 0.41.0" }
ckb-types = { path = "../util/types", version = "= 0.41.0" }
ckb-channel = { path = "../util/channel", version = "= 0.41.0" }
ckb-hash = { path = "../util/hash", version = "= 0.41.0" }
ckb-pow = { path = "../pow", version = "= 0.41.0" }
>>>>>>> d3a609a8
rand = "0.7"
rand_distr = "0.3"
serde = { version = "1.0", features = ["derive"] }
serde_json = "1.0"
<<<<<<< HEAD
ckb-jsonrpc-types = { path = "../util/jsonrpc-types", version = "= 0.40.0" }
=======
ckb-jsonrpc-types = { path = "../util/jsonrpc-types", version = "= 0.41.0" }
>>>>>>> d3a609a8
hyper = "0.12"
hyper-tls = "0.3"
futures = "0.1"
lru = "0.6.0"
<<<<<<< HEAD
ckb-stop-handler = { path = "../util/stop-handler", version = "= 0.40.0" }
ckb-error = { path = "../error", version = "= 0.40.0" }
=======
ckb-stop-handler = { path = "../util/stop-handler", version = "= 0.41.0" }
ckb-error = { path = "../error", version = "= 0.41.0" }
>>>>>>> d3a609a8
indicatif = "0.15"
console = "0.13.0"
eaglesong = "0.1"
base64 = "0.13.0"<|MERGE_RESOLUTION|>--- conflicted
+++ resolved
@@ -1,10 +1,6 @@
 [package]
 name = "ckb-miner"
-<<<<<<< HEAD
-version = "0.40.0"
-=======
 version = "0.41.0"
->>>>>>> d3a609a8
 license = "MIT"
 authors = ["Nervos Core Dev <dev@nervos.org>"]
 edition = "2018"
@@ -13,41 +9,23 @@
 repository = "https://github.com/nervosnetwork/ckb"
 
 [dependencies]
-<<<<<<< HEAD
-ckb-logger = { path = "../util/logger", version = "= 0.40.0" }
-ckb-app-config = { path = "../util/app-config", version = "= 0.40.0" }
-ckb-types = { path = "../util/types", version = "= 0.40.0" }
-ckb-channel = { path = "../util/channel", version = "= 0.40.0" }
-ckb-hash = { path = "../util/hash", version = "= 0.40.0" }
-ckb-pow = { path = "../pow", version = "= 0.40.0" }
-=======
 ckb-logger = { path = "../util/logger", version = "= 0.41.0" }
 ckb-app-config = { path = "../util/app-config", version = "= 0.41.0" }
 ckb-types = { path = "../util/types", version = "= 0.41.0" }
 ckb-channel = { path = "../util/channel", version = "= 0.41.0" }
 ckb-hash = { path = "../util/hash", version = "= 0.41.0" }
 ckb-pow = { path = "../pow", version = "= 0.41.0" }
->>>>>>> d3a609a8
 rand = "0.7"
 rand_distr = "0.3"
 serde = { version = "1.0", features = ["derive"] }
 serde_json = "1.0"
-<<<<<<< HEAD
-ckb-jsonrpc-types = { path = "../util/jsonrpc-types", version = "= 0.40.0" }
-=======
 ckb-jsonrpc-types = { path = "../util/jsonrpc-types", version = "= 0.41.0" }
->>>>>>> d3a609a8
 hyper = "0.12"
 hyper-tls = "0.3"
 futures = "0.1"
 lru = "0.6.0"
-<<<<<<< HEAD
-ckb-stop-handler = { path = "../util/stop-handler", version = "= 0.40.0" }
-ckb-error = { path = "../error", version = "= 0.40.0" }
-=======
 ckb-stop-handler = { path = "../util/stop-handler", version = "= 0.41.0" }
 ckb-error = { path = "../error", version = "= 0.41.0" }
->>>>>>> d3a609a8
 indicatif = "0.15"
 console = "0.13.0"
 eaglesong = "0.1"
