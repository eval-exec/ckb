--- conflicted
+++ resolved
@@ -1,10 +1,6 @@
 [package]
 name = "ckb-store"
-<<<<<<< HEAD
-version = "0.113.1"
-=======
 version = "0.114.0"
->>>>>>> 0c8711e8
 authors = ["Nervos Core Dev <dev@nervos.org>"]
 edition = "2021"
 license = "MIT"
@@ -13,18 +9,6 @@
 repository = "https://github.com/nervosnetwork/ckb"
 
 [dependencies]
-<<<<<<< HEAD
-ckb-types = { path = "../util/types", version = "= 0.113.1" }
-ckb-db = { path = "../db", version = "= 0.113.1" }
-ckb-chain-spec = { path = "../spec", version = "= 0.113.1" }
-lru = "0.7.1"
-ckb-traits = { path = "../traits", version = "= 0.113.1" }
-ckb-util = { path = "../util", version = "= 0.113.1" }
-ckb-error = { path = "../error", version = "= 0.113.1" }
-ckb-app-config = { path = "../util/app-config", version = "= 0.113.1" }
-ckb-db-schema = { path = "../db-schema", version = "= 0.113.1" }
-ckb-freezer = { path = "../freezer", version = "= 0.113.1" }
-=======
 ckb-types = { path = "../util/types", version = "= 0.114.0" }
 ckb-db = { path = "../db", version = "= 0.114.0" }
 ckb-chain-spec = { path = "../spec", version = "= 0.114.0" }
@@ -35,7 +19,6 @@
 ckb-app-config = { path = "../util/app-config", version = "= 0.114.0" }
 ckb-db-schema = { path = "../db-schema", version = "= 0.114.0" }
 ckb-freezer = { path = "../freezer", version = "= 0.114.0" }
->>>>>>> 0c8711e8
 ckb-merkle-mountain-range = "0.5.2"
 
 [dev-dependencies]
